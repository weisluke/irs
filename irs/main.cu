--- conflicted
+++ resolved
@@ -237,19 +237,15 @@
 				return -1;
 			}
 		}
-		else if (argv[i] == std::string("-ks") || argv[i] == std::string("--kappa_star"))
-		{
-			try
-			{
-<<<<<<< HEAD
-				kappa_star = strtof(cmdinput, nullptr);
-=======
+		else if (argv[i] == std::string("-ks") || argv[i] == std::string("--kappa_smooth"))
+		{
+			try
+			{
 				kappa_smooth = std::stof(cmdinput);
->>>>>>> 79f7cc75
-			}
-			catch (...)
-			{
-				std::cerr << "Error. Invalid kappa_star input.\n";
+			}
+			catch (...)
+			{
+				std::cerr << "Error. Invalid kappa_smooth input.\n";
 				return -1;
 			}
 		}
@@ -493,19 +489,11 @@
 		uses default star mass of 1.0*/
 		if (random_seed != 0)
 		{
-<<<<<<< HEAD
-			generate_star_field<float>(stars, num_stars, 1.37f * lens_hl_x, 1.37f * lens_hl_y, 1.0f, random_seed);
+			generate_circular_star_field<float>(stars, num_stars, rad, 1.0f, random_seed);
 		}
 		else
 		{
-			random_seed = generate_star_field<float>(stars, num_stars, 1.37f * lens_hl_x, 1.37f * lens_hl_y, 1.0f);
-=======
-			generate_circular_star_field<float>(stars, num_stars, rad, 1.0f, random_seed);
-		}
-		else
-		{
 			random_seed = generate_circular_star_field<float>(stars, num_stars, rad, 1.0f);
->>>>>>> 79f7cc75
 		}
 
 		std::cout << "Done generating star field.\n";
@@ -696,118 +684,3 @@
 
 	return 0;
 }
-<<<<<<< HEAD
-
-
-
-void display_usage(char* name) 
-{
-	if (name) 
-	{
-		std::cout << "Usage: " << name << " opt1 val1 opt2 val2 opt3 val3 ...\n";
-	}
-	else 
-	{
-		std::cout << "Usage: programname opt1 val1 opt2 val2 opt3 val3 ...\n";
-	}
-	std::cout << "Options:\n"
-		<< "   -h,--help              Show this help message\n"
-		<< "   -k,--kappa_tot         Specify the total convergence. Default value: " << kappa_tot << "\n"
-		<< "   -s,--shear             Specify the shear. Default value: " << shear << "\n"
-		<< "   -t,--theta_e           Specify the size of the Einstein radius of a unit\n"
-		<< "                          mass star in arbitrary units. Default value: " << theta_e << "\n"
-		<< "   -ks,--kappa_star       Specify the convergence in compact objects.\n"
-		<< "                          Default value : " << kappa_star << "\n"
-		<< "   -hl,--half_length      Specify the half-length of the square source plane\n"
-		<< "                          region to find the magnification in.\n"
-		<< "                          Default value: " << half_length << "\n"
-		<< "   -px,--pixels           Specify the number of pixels per source plane side\n"
-		<< "                          length. Default value: " << num_pixels << "\n"
-		<< "   -nr,--num_rays         Specify the average number of rays per pixel.\n"
-		<< "                          Default value: " << num_rays << "\n"
-		<< "   -rs,--random_seed      Specify the random seed for the star field\n"
-		<< "                          generation. A value of 0 is reserved for star input\n"
-		<< "                          files. Default value: " << random_seed << "\n"
-		<< "   -wm,--write_maps       Specify whether to write magnification maps.\n"
-		<< "                          Default value: " << write_maps << "\n"
-		<< "   -wp,--write_parities   Specify whether to write parity specific\n"
-		<< "                          magnification maps. Default value: " << write_parities << "\n"
-		<< "   -sf,--starfile         Specify the location of a star positions and masses\n"
-		<< "                          file. Default value: " << starfile << "\n"
-		<< "                          The file may be either a whitespace delimited text\n"
-		<< "                          file containing valid double precision values for a\n"
-		<< "                          star's x coordinate, y coordinate, and mass, in that\n"
-		<< "                          order, on each line, or a binary file of star\n"
-		<< "                          structures (as defined in this source code). If\n"
-		<< "                          specified, the number of stars is determined through\n"
-		<< "                          this file.\n"
-		<< "   -ot,--outfile_type     Specify the type of file to be output. Valid options\n"
-		<< "                          are binary (.bin) or text (.txt). Default value: " << outfile_type << "\n"
-		<< "   -o,--outfile_prefix    Specify the prefix to be used in output file names.\n"
-		<< "                          Default value: " << outfile_prefix << "\n"
-		<< "                          Lines of .txt output files are whitespace delimited.\n"
-		<< "                          Filenames are:\n"
-		<< "                             irs_parameter_info      various parameter values\n"
-		<< "                                                        used in calculations\n"
-		<< "                             irs_stars               the first item is\n"
-		<< "                                                        num_stars followed by\n"
-		<< "                                                        binary representations\n"
-		<< "                                                        of the star structures\n"
-		<< "                             irs_numrays_numpixels   each line contains a\n"
-		<< "                                                        number of rays and the\n"
-		<< "                                                        number of pixels with\n"
-		<< "                                                        that many rays\n"
-		<< "                             irs_magnifications      the first item is\n"
-		<< "                                                        num_pixels and the\n"
-		<< "                                                        second item is\n"
-		<< "                                                        num_pixels followed by\n"
-		<< "                                                        the number of rays in\n"
-		<< "                                                        each pixel\n";
-}
-
-void print_progress(int icurr, int imax, int num_bars)
-{
-	std::cout << "\r[";
-	for (int i = 0; i < num_bars; i++)
-	{
-		if (i <= icurr * num_bars / imax)
-		{
-			std::cout << "=";
-		}
-		else
-		{
-			std::cout << " ";
-		}
-	}
-	std::cout << "] " << icurr * 100 / imax << " %";
-}
-
-bool cuda_error(const char* name, bool sync, const char* file, const int line)
-{
-	cudaError_t err = cudaGetLastError();
-	/*if the last error message is not a success, print the error code and msg
-	and return true (i.e., an error occurred)*/
-	if (err != cudaSuccess)
-	{
-		const char* errMsg = cudaGetErrorString(err);
-		std::cerr << "CUDA error check for " << name << " failed at " << file << ":" << line << "\n";
-		std::cerr << "Error code: " << err << " (" << errMsg << ")\n";
-		return true;
-	}
-	/*if a device synchronization is also to be done*/
-	if (sync)
-	{
-		/*perform the same error checking as initially*/
-		err = cudaDeviceSynchronize();
-		if (err != cudaSuccess)
-		{
-			const char* errMsg = cudaGetErrorString(err);
-			std::cerr << "CUDA error check for cudaDeviceSynchronize failed at " << file << ":" << line << "\n";
-			std::cerr << "Error code: " << err << " (" << errMsg << ")\n";
-			return true;
-		}
-	}
-	return false;
-}
-=======
->>>>>>> 79f7cc75
